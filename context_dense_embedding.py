import argparse
import json
import pickle

import numpy as np
import torch
from transformers import AutoTokenizer

import wandb
from data_modules.data_sets import ContextDataset
from models.model import RetrievalModel
from utils.embedding import context_embedding


def main(arg):
    model_path = arg.model_path
<<<<<<< HEAD
    model_name = arg.model_name
=======
    file_path = arg.file_path
>>>>>>> 4f7f364d
    batch_size = arg.batch_size

    context_path = "data/wikipedia_documents.json"
    with open(context_path, "r", encoding="utf-8") as f:
        contexts = json.load(f)
    contexts = {value["document_id"]: value["text"] for value in contexts.values()}

    ## model/config loading
    wandb.login()

    run = wandb.init()
    artifact = run.use_artifact(model_path)
    model_dir = artifact.download()

    with open(f"{model_dir}/config_retrieval.json", "r") as f:
        config = json.load(f)

    tokenizer = AutoTokenizer.from_pretrained(config["MODEL_NAME"])
<<<<<<< HEAD
    retrieval = RetrievalModel(dict(config))
    checkpoint = torch.load(f"{model_dir}/{model_name}")
=======
    retrieval = RetrievalModel(config)
    checkpoint = torch.load(f"{model_dir}/{file_path}")
    print(f"{model_dir}/{file_path}")
>>>>>>> 4f7f364d
    retrieval.load_state_dict(checkpoint["state_dict"])

    context_dataset = ContextDataset(
        context=list(contexts.values()),
        document_id=list(contexts.keys()),
        tokenizer=tokenizer,
        max_length=config["CONTEXT_MAX_LEN"],
    )

    contexts_emb = context_embedding(contextdataset=context_dataset, retrieval=retrieval, batch_size=batch_size)
    c_emb = contexts_emb["contexts_embedding"].detach().numpy().astype("float32")
    contexts_embedding_path = "data/embedding/context_dense_embedding.bin"
    with open(contexts_embedding_path, "wb") as f:
        pickle.dump(c_emb, f)


if __name__ == "__main__":
    args = argparse.ArgumentParser()
    args.add_argument(
<<<<<<< HEAD
        "-mp",
        "--model_path",
        default=None,
=======
        "-c",
        "--context_path",
        default="./data/wikipedia_documents.json",
        type=str,
        help="directory path for contexts (default: None)",
    )
    args.add_argument(
        "-ce",
        "--contexts_embedding_path",
        default="./saved/embeddings/context_dense_index.faiss",
>>>>>>> 4f7f364d
        type=str,
        help="artifact path for a model (default: None)",
    )
    args.add_argument(
        "-mn",
        "--model_name",
        default=None,
        type=str,
        help="model name in artifact (default: None)",
    )
    args.add_argument(
        "-f",
        "--file_path",
        default=None,
        type=str,
        help="checkpoint file path for a model (default: None)",
    )
    args.add_argument(
        "-b",
        "--batch_size",
        default=2,
        type=int,
        help="batch size (default: 2)",
    )

    arg = args.parse_args()
    main(arg)<|MERGE_RESOLUTION|>--- conflicted
+++ resolved
@@ -14,11 +14,7 @@
 
 def main(arg):
     model_path = arg.model_path
-<<<<<<< HEAD
     model_name = arg.model_name
-=======
-    file_path = arg.file_path
->>>>>>> 4f7f364d
     batch_size = arg.batch_size
 
     context_path = "data/wikipedia_documents.json"
@@ -37,20 +33,15 @@
         config = json.load(f)
 
     tokenizer = AutoTokenizer.from_pretrained(config["MODEL_NAME"])
-<<<<<<< HEAD
     retrieval = RetrievalModel(dict(config))
     checkpoint = torch.load(f"{model_dir}/{model_name}")
-=======
-    retrieval = RetrievalModel(config)
-    checkpoint = torch.load(f"{model_dir}/{file_path}")
-    print(f"{model_dir}/{file_path}")
->>>>>>> 4f7f364d
     retrieval.load_state_dict(checkpoint["state_dict"])
 
     context_dataset = ContextDataset(
         context=list(contexts.values()),
         document_id=list(contexts.keys()),
         tokenizer=tokenizer,
+        max_length=config["CONTEXT_MAX_LEN"],
         max_length=config["CONTEXT_MAX_LEN"],
     )
 
@@ -64,22 +55,9 @@
 if __name__ == "__main__":
     args = argparse.ArgumentParser()
     args.add_argument(
-<<<<<<< HEAD
         "-mp",
         "--model_path",
         default=None,
-=======
-        "-c",
-        "--context_path",
-        default="./data/wikipedia_documents.json",
-        type=str,
-        help="directory path for contexts (default: None)",
-    )
-    args.add_argument(
-        "-ce",
-        "--contexts_embedding_path",
-        default="./saved/embeddings/context_dense_index.faiss",
->>>>>>> 4f7f364d
         type=str,
         help="artifact path for a model (default: None)",
     )
@@ -91,13 +69,6 @@
         help="model name in artifact (default: None)",
     )
     args.add_argument(
-        "-f",
-        "--file_path",
-        default=None,
-        type=str,
-        help="checkpoint file path for a model (default: None)",
-    )
-    args.add_argument(
         "-b",
         "--batch_size",
         default=2,
