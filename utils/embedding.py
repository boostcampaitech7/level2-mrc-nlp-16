import torch
from torch.utils.data import DataLoader
from tqdm import tqdm


def collate_fn(batch):
    input_ids = torch.cat([item["input_ids"] for item in batch])
    attention_mask = torch.cat([item["attention_mask"] for item in batch])
    overflow = torch.cat([item["overflow"] + idx for idx, item in enumerate(batch)])
    document = [item["document_id"] for item in batch]  ## context의 모든 chunk를 저장하기 위해 chunk 개수만큼 doc_id 반복

    return {
        "input_ids": input_ids,
        "attention_mask": attention_mask,
        "overflow": overflow,
        "document_id": document,
    }


<<<<<<< HEAD
def context_embedding(contextdataset, retrieval, batch_size):
    contextloader = DataLoader(contextdataset, batch_size=batch_size, collate_fn=collate_fn)
=======
def context_embedding(contextdataset, retrieval):
    contextloader = DataLoader(contextdataset, batch_size=16)

    mod = retrieval.mod_c.to("cuda")
    mod.eval()
>>>>>>> 5e895191

    embeddings = []
    doc_id = []
    for batch in tqdm(contextloader):
        with torch.no_grad():
            c_emb = mod(
                input_ids=batch["input_ids"].squeeze(1).to("cuda"),
                attention_mask=batch["attention_mask"].squeeze(1).to("cuda"),
            ).last_hidden_state[:, 0, :]

        embeddings.append(c_emb.to("cpu"))
        doc_id.extend(batch["document_id"])

        del c_emb

    return {
        "contexts_embedding": torch.cat(embeddings, dim=0),
        "document_id": doc_id,
    }<|MERGE_RESOLUTION|>--- conflicted
+++ resolved
@@ -17,16 +17,11 @@
     }
 
 
-<<<<<<< HEAD
 def context_embedding(contextdataset, retrieval, batch_size):
-    contextloader = DataLoader(contextdataset, batch_size=batch_size, collate_fn=collate_fn)
-=======
-def context_embedding(contextdataset, retrieval):
-    contextloader = DataLoader(contextdataset, batch_size=16)
+    contextloader = DataLoader(contextdataset, batch_size=batch_size)
 
     mod = retrieval.mod_c.to("cuda")
     mod.eval()
->>>>>>> 5e895191
 
     embeddings = []
     doc_id = []
