--- conflicted
+++ resolved
@@ -19,23 +19,16 @@
 
 
 def main(arg):
-<<<<<<< HEAD
-    index_file_path = arg.index_file_path
     retrieval_model_path = arg.retrieval_model_path
     retrieval_file_path = arg.retrieval_file_path
     reader_model_path = arg.reader_model_path
     reader_file_path = arg.reader_file_path
     data_path = arg.data_path
     context_path = arg.context_path
-=======
     contexts_dense_embedding_path = arg.contexts_dense_embedding_path
     contexts_sparse_embedding_path = arg.contexts_sparse_embedding_path
-    model_path = arg.model_path
-    data_path = arg.data_path
-    contexts_path = arg.contexts_path
     k = arg.k
     w = arg.w
->>>>>>> 5e895191
 
     # 데이터셋 로드
     dataset = load_from_disk(data_path)
@@ -125,15 +118,9 @@
 if __name__ == "__main__":
     args = argparse.ArgumentParser()
     args.add_argument(
-<<<<<<< HEAD
-        "-i",
-        "--index_file_path",
-        default="./saved/embeddings/context_index.faiss",
-=======
         "-cdp",
         "--contexts_dense_embedding_path",
         default=None,
->>>>>>> 5e895191
         type=str,
         help="file path for context dense embedding (default: None)",
     )
