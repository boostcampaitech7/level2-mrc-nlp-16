import argparse
import json
import os
import pickle

import faiss
import numpy as np
import pytorch_lightning as pl
import torch
from datasets import load_from_disk
from tqdm import tqdm
from transformers import AutoTokenizer

import wandb
from data_modules.data_loaders import ReaderDataLoader, RetrievalDataLoader
from data_modules.data_sets import ReaderDataset
from models.model import ReaderModel, RetrievalModel
from utils.util import normalize_rows, zero_one_normalize_rows


def main(arg):
    retrieval_model_path = arg.retrieval_model_path
    retrieval_model_name = arg.retrieval_model_name
    reader_model_path = arg.reader_model_path
    reader_model_name = arg.reader_model_name
    k = arg.k
    w = arg.w

    # 데이터셋 로드
    data_path = "data/train_dataset"
    dataset = load_from_disk(data_path)
    valid_dataset = dataset["validation"]
    # logger.info("Datasets loaded.")

    contexts_path = "data/wikipedia_documents.json"
    with open(contexts_path, "r", encoding="utf-8") as f:
        contexts = json.load(f)
    contexts = {value["document_id"]: value["text"] for value in contexts.values()}
    # logger.info("Contexts loaded.")

    contexts_dense_embedding_path = "data/embedding/context_dense_embedding.bin"
    with open(contexts_dense_embedding_path, "rb") as f:
        contexts_dense_embedding = pickle.load(f)
    contexts_dense_embedding = np.array(contexts_dense_embedding)
    contexts_dense_embedding = normalize_rows(contexts_dense_embedding)

    contexts_sparse_embedding_path = "data/embedding/context_sparse_embedding.bin"
    with open(contexts_sparse_embedding_path, "rb") as f:
        bm25 = pickle.load(f)

    ## model/config loading
    wandb.login()

    run = wandb.init()
    artifact = run.use_artifact(retrieval_model_path)
    model_dir = artifact.download()

    with open(f"{model_dir}/config_retrieval.json", "r") as f:
        config = json.load(f)

    tokenizer = AutoTokenizer.from_pretrained(config["MODEL_NAME"])
    dataloader = RetrievalDataLoader(
        tokenizer=tokenizer,
        q_max_length=config["QUESTION_MAX_LEN"],
        c_max_length=config["CONTEXT_MAX_LEN"],
        stride=config["CONTEXT_STRIDE"],
        predict_data=valid_dataset,
        contexts=contexts,
        batch_size=config["BATCH_SIZE"],
        negative_length=config["NEGATIVE_LENGTH"],
    )
    retrieval = RetrievalModel(dict(config))
    checkpoint = torch.load(f"{model_dir}/{retrieval_model_name}")
    retrieval.load_state_dict(checkpoint["state_dict"])

    retrieval.c_emb = contexts_dense_embedding

    trainer = pl.Trainer(accelerator="gpu")
    sims_dense = trainer.predict(retrieval, datamodule=dataloader)
    sims_dense = np.concatenate(sims_dense, axis=0)
    # logger.info("Retrieval model predictions completed.")

    sims_sparse = []
    for question in tqdm(valid_dataset["question"], desc="sparse embedding similarity"):
        tokenized_question = tokenizer.tokenize(question)
        scores = bm25.get_scores(tokenized_question)
        sims_sparse.append(scores)
        del scores, tokenized_question
    sims_sparse = np.vstack(sims_sparse)
<<<<<<< HEAD
    sims_sparse = zero_one_normalize_rows(sims_sparse)
=======
    sims_sparse = normalize_rows(sims_sparse)
>>>>>>> 4f7f364d

    sims = w * sims_dense + (1 - w) * sims_sparse
    selected_doc_ids = np.argpartition(sims, -k, axis=1)[:, -k:]
    selected_contexts = [[contexts[idx] for idx in row] for row in selected_doc_ids]
    # logger.info(f"Document IDs extracted from retrieval output. Total: {len(doc_id)}")

    run = wandb.init()
    artifact = run.use_artifact(reader_model_path)
    model_dir = artifact.download()

    with open(f"{model_dir}/config_reader.json", "r") as f:
        config = json.load(f)

    tokenizer = AutoTokenizer.from_pretrained(config["MODEL_NAME"])
    dataloader = ReaderDataLoader(
        tokenizer=tokenizer,
        max_len=config["MAX_LEN"],
        stride=config["STRIDE"],
        test_data=valid_dataset,
        selected_contexts=selected_contexts,
        batch_size=config["BATCH_SIZE"],
    )
    reader = ReaderModel(dict(config))
    checkpoint = torch.load(f"{model_dir}/{reader_model_name}")
    reader.load_state_dict(checkpoint["state_dict"])

    reader_outputs = trainer.test(reader, datamodule=dataloader)


if __name__ == "__main__":
    args = argparse.ArgumentParser()
    args.add_argument(
        "-rtmp",
        "--retrieval_model_path",
        default=None,
        type=str,
        help="artifact path for a retrieval model (default: None)",
    )
    args.add_argument(
        "-rtmn",
        "--retrieval_model_name",
        default=None,
        type=str,
        help="retrieval model name in artifact (default: None)",
    )
    args.add_argument(
        "-rdmp",
        "--reader_model_path",
        default=None,
        type=str,
        help="artifact path for a reader model (default: None)",
    )
    args.add_argument(
        "-rdmn",
        "--reader_model_name",
        default=None,
        type=str,
        help="reader model name in artifact (default: None)",
    )
    args.add_argument(
        "-k",
        "--k",
        default=5,
        type=int,
        help="number of selected contexts (default: 10)",
    )
    args.add_argument(
        "-w",
        "--w",
        default=0.5,
        type=float,
        help="weight for dense embedding in hybrid model (default: 0.5)",
    )

    arg = args.parse_args()
    main(arg)<|MERGE_RESOLUTION|>--- conflicted
+++ resolved
@@ -87,11 +87,8 @@
         sims_sparse.append(scores)
         del scores, tokenized_question
     sims_sparse = np.vstack(sims_sparse)
-<<<<<<< HEAD
     sims_sparse = zero_one_normalize_rows(sims_sparse)
-=======
     sims_sparse = normalize_rows(sims_sparse)
->>>>>>> 4f7f364d
 
     sims = w * sims_dense + (1 - w) * sims_sparse
     selected_doc_ids = np.argpartition(sims, -k, axis=1)[:, -k:]
